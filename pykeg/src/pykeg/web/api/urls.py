# Copyright 2010 Mike Wakerly <opensource@hoho.com>
#
# This file is part of the Pykeg package of the Kegbot project.
# For more information on Pykeg or Kegbot, see http://kegbot.org/
#
# Pykeg is free software: you can redistribute it and/or modify
# it under the terms of the GNU General Public License as published by
# the Free Software Foundation, either version 2 of the License, or
# (at your option) any later version.
#
# Pykeg is distributed in the hope that it will be useful,
# but WITHOUT ANY WARRANTY; without even the implied warranty of
# MERCHANTABILITY or FITNESS FOR A PARTICULAR PURPOSE.  See the
# GNU General Public License for more details.
#
# You should have received a copy of the GNU General Public License
# along with Pykeg.  If not, see <http://www.gnu.org/licenses/>.

from django.conf.urls.defaults import *

urlpatterns = patterns('pykeg.web.api.views',

    url(r'^auth-tokens/(?P<auth_device>[\w\.]+)\.(?P<token_value>\w+)/?$',
        'get_auth_token'),
    url(r'^cancel-drink/?$', 'cancel_drink'),
    url(r'^drinks/?$', 'all_drinks'),
    url(r'^drinks/(?P<drink_id>\d+)/?$', 'get_drink'),
    url(r'^sessions/?$', 'all_sessions'),
    url(r'^sessions/(?P<session_id>\d+)/?$', 'get_session'),
    url(r'^events/?$', 'all_events'),
    url(r'^events/html/?$', 'recent_events_html'),
    url(r'^sound-events/?$', 'all_sound_events'),
    url(r'^kegs/?$', 'all_kegs'),
    url(r'^kegs/(?P<keg_id>\d+)/?$', 'get_keg'),
    url(r'^kegs/(?P<keg_id>\d+)/drinks/?$', 'get_keg_drinks'),
    url(r'^kegs/(?P<keg_id>\d+)/events/?$', 'get_keg_events'),
    url(r'^kegs/(?P<keg_id>\d+)/sessions/?$', 'get_keg_sessions'),
<<<<<<< HEAD
    url(r'^login/?$', 'login'),
    url(r'^logout/?$', 'logout'),
=======
    url(r'^kegs/(?P<keg_id>\d+)/stats/?$', 'get_keg_stats'),
>>>>>>> 2049ffc6
    url(r'^taps/?$', 'all_taps'),
    url(r'^taps/(?P<tap_id>[\w\.]+)/?$', 'tap_detail'),
    url(r'^thermo-sensors/?$', 'all_thermo_sensors'),
    url(r'^thermo-sensors/(?P<sensor_name>[^/]+)/?$', 'get_thermo_sensor'),
    url(r'^thermo-sensors/(?P<sensor_name>[^/]+)/logs/?$', 'get_thermo_sensor_logs'),
    url(r'^users/(?P<username>\w+)/?$', 'get_user'),
    url(r'^users/(?P<username>\w+)/drinks/?$', 'get_user_drinks'),
    url(r'^users/(?P<username>\w+)/events/?$', 'get_user_events'),
    url(r'^users/(?P<username>\w+)/stats/?$', 'get_user_stats'),

    url(r'^last-drink-id/?$', 'last_drink_id'),
    url(r'^last-drinks/?$', 'last_drinks'),
    url(r'^last-drinks-html/?$', 'last_drinks_html'),

    url(r'^get-api-key/?$', 'get_api_key'),

    url(r'', 'default_handler'),

)<|MERGE_RESOLUTION|>--- conflicted
+++ resolved
@@ -35,12 +35,9 @@
     url(r'^kegs/(?P<keg_id>\d+)/drinks/?$', 'get_keg_drinks'),
     url(r'^kegs/(?P<keg_id>\d+)/events/?$', 'get_keg_events'),
     url(r'^kegs/(?P<keg_id>\d+)/sessions/?$', 'get_keg_sessions'),
-<<<<<<< HEAD
+    url(r'^kegs/(?P<keg_id>\d+)/stats/?$', 'get_keg_stats'),
     url(r'^login/?$', 'login'),
     url(r'^logout/?$', 'logout'),
-=======
-    url(r'^kegs/(?P<keg_id>\d+)/stats/?$', 'get_keg_stats'),
->>>>>>> 2049ffc6
     url(r'^taps/?$', 'all_taps'),
     url(r'^taps/(?P<tap_id>[\w\.]+)/?$', 'tap_detail'),
     url(r'^thermo-sensors/?$', 'all_thermo_sensors'),

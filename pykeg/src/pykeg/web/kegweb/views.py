#!/usr/bin/env python
#
# Copyright 2008 Mike Wakerly <opensource@hoho.com>
#
# This file is part of the Pykeg package of the Kegbot project.
# For more information on Pykeg or Kegbot, see http://kegbot.org/
#
# Pykeg is free software: you can redistribute it and/or modify
# it under the terms of the GNU General Public License as published by
# the Free Software Foundation, either version 2 of the License, or
# (at your option) any later version.
#
# Pykeg is distributed in the hope that it will be useful,
# but WITHOUT ANY WARRANTY; without even the implied warranty of
# MERCHANTABILITY or FITNESS FOR A PARTICULAR PURPOSE.  See the
# GNU General Public License for more details.
#
# You should have received a copy of the GNU General Public License
# along with Pykeg.  If not, see <http://www.gnu.org/licenses/>.

"""Kegweb main views."""

import datetime

from django.contrib.auth.decorators import login_required
from django.http import Http404
from django.shortcuts import get_object_or_404
from django.shortcuts import render_to_response
from django.template import RequestContext
from django.views.decorators.cache import cache_page
from django.views.generic.list_detail import object_detail
from django.views.generic.list_detail import object_list
from django.views.generic.simple import redirect_to

from pykeg.core import models
from pykeg.core import units

from pykeg.web.kegweb import forms
from pykeg.web.kegweb import models as kegweb_models
from pykeg.web.kegweb import view_util

### main views

@cache_page(30)
def index(request):
  context = RequestContext(request)
  try:
    page = kegweb_models.Page.objects.get(name__exact='MainPage',
                                          status__exact='published')
  except kegweb_models.Page.DoesNotExist:
    page = None
  context['page_node'] = page
<<<<<<< HEAD
  context['last_drinks'] = models.Drink.objects.valid()[:5]
  context['template'] = 'index.html'
  context['taps'] = models.KegTap.objects.all()
=======
  context['taps'] = request.kbsite.kegtap_set.all()
  context['latest_drinks'] = request.kbsite.drink_set.order_by('-endtime')[:5]
>>>>>>> 60b71399
  return render_to_response('index.html', context)

@cache_page(30)
def system_stats(request):
  context = RequestContext(request)
<<<<<<< HEAD
  all_drinks = models.Drink.objects.valid()
=======
  all_drinks = request.kbsite.drink_set.get_valid()
>>>>>>> 60b71399
  context['top_volume_drinkers_alltime'] = view_util.drinkers_by_volume(all_drinks)[:10]
  return render_to_response('kegweb/system-stats.html', context)


### object lists and detail (generic views)

def user_list(request):
  user_list = models.User.objects.all()
  return object_list(request,
      queryset=user_list,
      template_object_name='drinker',
      template_name='kegweb/drinker_list.html')

def user_detail(request, username):
  return object_detail(request,
      queryset=models.User.objects.filter(is_active=True),
      slug=username,
      slug_field='username',
      template_name='kegweb/drinker_detail.html',
      template_object_name='drinker')

def user_detail_by_id(request, user_id):
  try:
    user = models.User.objects.get(pk=user_id)
  except models.User.DoesNotExist:
    raise Http404
  return redirect_to(request, url='/drinker/'+user.username)

def keg_list(request):
  all_kegs = request.kbsite.keg_set.all().order_by('-id')
  return object_list(request,
      queryset=all_kegs,
      template_object_name='keg',
      template_name='kegweb/keg_list.html')

#@cache_page(30)
def keg_detail(request, keg_id):
<<<<<<< HEAD
  keg = get_object_or_404(models.Keg, pk=keg_id)
  context = RequestContext(request)
  context['keg'] = keg
  return render_to_response('kegweb/keg_detail.html', context)
=======
  all_kegs = request.kbsite.keg_set.all()
  return object_detail(request, queryset=all_kegs, object_id=keg_id,
      template_object_name='keg', template_name='kegweb/keg_detail.html')
>>>>>>> 60b71399

def drink_list(request):
  all_drinks = request.kbsite.drink_set.get_valid()
  return object_list(request,
<<<<<<< HEAD
      queryset=models.Drink.objects.valid(),
=======
      queryset=all_drinks,
>>>>>>> 60b71399
      template_name='kegweb/drink_list.html',
      template_object_name='drink')

def drink_detail(request, drink_id):
  all_drinks = request.kbsite.drink_set.get_valid()
  return object_detail(request,
<<<<<<< HEAD
      queryset=models.Drink.objects.valid(),
=======
      queryset=all_drinks,
>>>>>>> 60b71399
      object_id=drink_id,
      template_name='kegweb/drink_detail.html',
      template_object_name='drink')

### auth

def webauth(request):
  context = {}
  return render_to_response('kegweb/webauth.html', context)

@login_required
def claim_token(request):
  if request.method == 'POST':
    form = forms.ClaimTokenForm(request.POST)

    if form.is_valid():
      user = form.cleaned_data['user']
      token = form.cleaned_data['token']
      # TODO(mikey): non-superusers should only be able to claim tokens for
      # their own account.
      token.user = user
      token.save()
  else:
    form = forms.ClaimTokenForm()

  context = RequestContext(request)
  context['form'] = form
  return render_to_response('kegweb/claim_token.html', context)
<|MERGE_RESOLUTION|>--- conflicted
+++ resolved
@@ -50,24 +50,14 @@
   except kegweb_models.Page.DoesNotExist:
     page = None
   context['page_node'] = page
-<<<<<<< HEAD
-  context['last_drinks'] = models.Drink.objects.valid()[:5]
-  context['template'] = 'index.html'
-  context['taps'] = models.KegTap.objects.all()
-=======
   context['taps'] = request.kbsite.kegtap_set.all()
-  context['latest_drinks'] = request.kbsite.drink_set.order_by('-endtime')[:5]
->>>>>>> 60b71399
+  context['latest_drinks'] = request.kbsite.drink_set.valid().order_by('-endtime')[:5]
   return render_to_response('index.html', context)
 
 @cache_page(30)
 def system_stats(request):
   context = RequestContext(request)
-<<<<<<< HEAD
-  all_drinks = models.Drink.objects.valid()
-=======
-  all_drinks = request.kbsite.drink_set.get_valid()
->>>>>>> 60b71399
+  all_drinks = request.kbsite.drink_set.valid()
   context['top_volume_drinkers_alltime'] = view_util.drinkers_by_volume(all_drinks)[:10]
   return render_to_response('kegweb/system-stats.html', context)
 
@@ -105,36 +95,21 @@
 
 #@cache_page(30)
 def keg_detail(request, keg_id):
-<<<<<<< HEAD
-  keg = get_object_or_404(models.Keg, pk=keg_id)
-  context = RequestContext(request)
-  context['keg'] = keg
-  return render_to_response('kegweb/keg_detail.html', context)
-=======
   all_kegs = request.kbsite.keg_set.all()
   return object_detail(request, queryset=all_kegs, object_id=keg_id,
       template_object_name='keg', template_name='kegweb/keg_detail.html')
->>>>>>> 60b71399
 
 def drink_list(request):
-  all_drinks = request.kbsite.drink_set.get_valid()
+  all_drinks = request.kbsite.drink_set.valid()
   return object_list(request,
-<<<<<<< HEAD
-      queryset=models.Drink.objects.valid(),
-=======
       queryset=all_drinks,
->>>>>>> 60b71399
       template_name='kegweb/drink_list.html',
       template_object_name='drink')
 
 def drink_detail(request, drink_id):
-  all_drinks = request.kbsite.drink_set.get_valid()
+  all_drinks = request.kbsite.drink_set.valid()
   return object_detail(request,
-<<<<<<< HEAD
-      queryset=models.Drink.objects.valid(),
-=======
       queryset=all_drinks,
->>>>>>> 60b71399
       object_id=drink_id,
       template_name='kegweb/drink_detail.html',
       template_object_name='drink')

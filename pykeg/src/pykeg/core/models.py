--- conflicted
+++ resolved
@@ -249,22 +249,11 @@
   def valid(self):
     return self.filter(status='valid')
 
-class DrinkManager(models.Manager):
-  def get_valid(self):
-    return self.filter(status='valid', volume_ml__gt=0)
-
-
 class Drink(models.Model):
   """ Table of drinks records """
-  objects = DrinkManager()
   class Meta:
-<<<<<<< HEAD
     get_latest_by = 'endtime'
     ordering = ('-endtime',)
-=======
-    get_latest_by = "endtime"
-    ordering = ("-endtime",)
->>>>>>> 60b71399
 
   def Volume(self):
     return units.Quantity(self.volume_ml, units.RECORD_UNIT)
@@ -294,25 +283,25 @@
   def __str__(self):
     return "Drink %s by %s" % (self.id, self.user)
 
-<<<<<<< HEAD
   objects = DrinkManager()
+
+  site = models.ForeignKey(KegbotSite)
 
   # Ticks records the actual meter reading, which is never changed once
   # recorded.
-=======
-  site = models.ForeignKey(KegbotSite)
-  # Ticks and volume may seem redundant; volume is stored in "volunits" which
-  # happen to be the exact volume of one tick. The idea here is to always
-  # store the meter reading, in case the value of a volunit changes, and to
-  # allow calibration. Kegbot code never touches the ticks field after saving
-  # it; all operations concerning volume use the volume field.
->>>>>>> 60b71399
   ticks = models.PositiveIntegerField()
 
   # Volume is the actual volume of the drink.  Its initial value is a function
   # of `ticks`, but it may be adjusted, eg due to calibration or mis-recording.
   volume_ml = models.FloatField()
 
+  # Similarly, recording both the start and end times of a drink may seem odd.
+  # The idea was to someday add metrics to the web page showing pour speeds.
+  # This was never terribly exciting so it didn't happen, but space is cheap
+  # so I'm inclined to keep the data rather than chuck it.
+  #
+  # For sorting and other operations requiring a single date, the endtime is
+  # used.  TODO(mikey): make sure this is actually the case
   starttime = models.DateTimeField()
   endtime = models.DateTimeField()
   user = models.ForeignKey(User, null=True, blank=True, related_name='drinks')
@@ -458,18 +447,9 @@
   return None
 
 
-<<<<<<< HEAD
 class SessionManager(models.Manager):
   def valid(self):
     return self.filter(volume_ml__gt=kb_common.MIN_SESSION_VOLUME_DISPLAY_ML)
-=======
-class DrinkingSession(models.Model):
-  """A collection of contiguous drinks. """
-  site = models.ForeignKey(KegbotSite)
-  starttime = models.DateTimeField()
-  endtime = models.DateTimeField()
-  volume = models.FloatField(default=0)
->>>>>>> 60b71399
 
 class AbstractChunk(models.Model):
   class Meta:
@@ -481,17 +461,19 @@
   endtime = models.DateTimeField()
   volume_ml = models.FloatField(default=0)
 
+  def Volume(self):
+    return units.Quantity(self.volume_ml, units.RECORD_UNIT)
+
+  def Duration(self):
+    return self.endtime - self.startime
+
   def AddDrink(self, drink):
-    defaults = {'starttime': drink.starttime, 'endtime': drink.endtime}
     if self.starttime > drink.starttime:
       self.starttime = drink.starttime
     if self.endtime < drink.endtime:
       self.endtime = drink.endtime
     self.volume_ml += drink.volume_ml
     self.save()
-
-  def Volume(self):
-    return units.Quantity(self.volume_ml, units.RECORD_UNIT)
 
 
 class DrinkingSession(AbstractChunk):
@@ -577,7 +559,6 @@
   """A specific user's contribution to a session (spans all kegs)."""
   class Meta:
     unique_together = ('session', 'user')
-<<<<<<< HEAD
     get_latest_by = 'starttime'
     ordering = ('-starttime',)
 
@@ -596,14 +577,6 @@
   session = models.ForeignKey(DrinkingSession, related_name='keg_chunks')
   keg = models.ForeignKey(Keg, related_name='keg_session_chunks', blank=True,
       null=True)
-=======
-  site = models.ForeignKey(KegbotSite)
-  session = models.ForeignKey(DrinkingSession, related_name='user_parts')
-  user = models.ForeignKey(User, related_name='session_parts')
-  starttime = models.DateTimeField()
-  endtime = models.DateTimeField()
-  volume_ml = models.FloatField(default=0)
->>>>>>> 60b71399
 
 
 class ThermoSensor(models.Model):
@@ -627,10 +600,6 @@
   sensor = models.ForeignKey(ThermoSensor)
   temp = models.FloatField()
   time = models.DateTimeField()
-
-  class Meta:
-    get_latest_by = 'time'
-    ordering = ('-time',)
 
   def __str__(self):
     return '%s %.2f C / %.2f F [%s]' % (self.sensor, self.TempC(),
